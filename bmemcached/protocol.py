from datetime import datetime, timedelta
import logging
import re
import socket
import struct
import threading
try:
    from urllib import splitport
except ImportError:
    from urllib.parse import splitport

import zlib
import six
from six import binary_type, text_type
import json

from bmemcached.compat import long
from bmemcached.exceptions import AuthenticationNotSupported, InvalidCredentials, MemcachedException
from bmemcached.utils import str_to_bytes


logger = logging.getLogger(__name__)


class Protocol(threading.local):
    """
    This class is used by Client class to communicate with server.
    """
    HEADER_STRUCT = '!BBHBBHLLQ'
    HEADER_SIZE = 24

    MAGIC = {
        'request': 0x80,
        'response': 0x81
    }

    # All structures will be appended to HEADER_STRUCT
    COMMANDS = {
        'get': {'command': 0x00, 'struct': '%ds'},
        'getk': {'command': 0x0C, 'struct': '%ds'},
        'getkq': {'command': 0x0D, 'struct': '%ds'},
        'set': {'command': 0x01, 'struct': 'LL%ds%ds'},
        'setq': {'command': 0x11, 'struct': 'LL%ds%ds'},
        'add': {'command': 0x02, 'struct': 'LL%ds%ds'},
        'addq': {'command': 0x12, 'struct': 'LL%ds%ds'},
        'replace': {'command': 0x03, 'struct': 'LL%ds%ds'},
        'delete': {'command': 0x04, 'struct': '%ds'},
        'incr': {'command': 0x05, 'struct': 'QQL%ds'},
        'decr': {'command': 0x06, 'struct': 'QQL%ds'},
        'flush': {'command': 0x08, 'struct': 'I'},
        'noop': {'command': 0x0a, 'struct': ''},
        'stat': {'command': 0x10},
        'auth_negotiation': {'command': 0x20},
        'auth_request': {'command': 0x21, 'struct': '%ds%ds'},
    }

    STATUS = {
        'success': 0x00,
        'key_not_found': 0x01,
        'key_exists': 0x02,
        'auth_error': 0x08,
        'unknown_command': 0x81,

        # This is used internally, and is never returned by the server.  (The server returns a 16-bit
        # value, so it's not capable of returning this value.)
        'server_disconnected': 0xFFFFFFFF,
    }

    FLAGS = {
        'object': 1 << 0,
        'integer': 1 << 1,
        'long': 1 << 2,
        'compressed': 1 << 3
    }

    MAXIMUM_EXPIRE_TIME = 0xfffffffe

    COMPRESSION_THRESHOLD = 128

    def __init__(self, server, username=None, password=None, compression=None, socket_timeout=None,
                 dumps=None, loads=None):
        super(Protocol, self).__init__()
        self.server = server
        self._username = username
        self._password = password

        self.compression = zlib if compression is None else compression
        self.connection = None
        self.authenticated = False
        self.socket_timeout = socket_timeout
        self.dumps = dumps
        self.loads = loads

        self.reconnects_deferred_until = None

        if not server.startswith('/'):
            self.host, self.port = self.split_host_port(self.server)
            self.set_retry_delay(5)
        else:
            self.host = self.port = None
            self.set_retry_delay(0)

    @property
    def server_uses_unix_socket(self):
        return self.host is None

    def set_retry_delay(self, value):
        self.retry_delay = value

    def _open_connection(self):
        if self.connection:
            return

        self.authenticated = False

        # If we're deferring a reconnection attempt, wait.
        if self.reconnects_deferred_until and self.reconnects_deferred_until > datetime.now():
            return

        try:
            if self.host:
                self.connection = socket.socket(socket.AF_INET, socket.SOCK_STREAM)
                self.connection.settimeout(self.socket_timeout)
                self.connection.connect((self.host, self.port))
            else:
                self.connection = socket.socket(socket.AF_UNIX, socket.SOCK_STREAM)
                self.connection.connect(self.server)

            self._send_authentication()
        except socket.error:
            # If the connection attempt fails, start delaying retries.
            self.reconnects_deferred_until = datetime.now() + timedelta(seconds=self.retry_delay)
            raise

    def _connection_error(self, exception):
        # On error, clear our dead connection.
        self.disconnect()

    @classmethod
    def split_host_port(cls, server):
        """
        Return (host, port) from server.

        Port defaults to 11211.

        >>> split_host_port('127.0.0.1:11211')
        ('127.0.0.1', 11211)
        >>> split_host_port('127.0.0.1')
        ('127.0.0.1', 11211)
        """
        host, port = splitport(server)
        if port is None:
            port = 11211
        port = int(port)
        if re.search(':.*$', host):
            host = re.sub(':.*$', '', host)
        return host, port

    def _read_socket(self, size):
        """
        Reads data from socket.

        :param size: Size in bytes to be read.
        :type size: int
        :return: Data from socket
        :rtype: six.string_type
        """
        value = b''
        while len(value) < size:
            data = self.connection.recv(size - len(value))
            if not data:
                break
            value += data

        # If we got less data than we requested, the server disconnected.
        if len(value) < size:
            raise socket.error()

        return value

    def _get_response(self):
        """
        Get memcached response from socket.

        :return: A tuple with binary values from memcached.
        :rtype: tuple
        """
        try:
            self._open_connection()
            if self.connection is None:
                # The connection wasn't opened, which means we're deferring a reconnection attempt.
                # Raise a socket.error, so we'll return the same server_disconnected message as we
                # do below.
                raise socket.error('Delaying reconnection attempt')

            header = self._read_socket(self.HEADER_SIZE)
            (magic, opcode, keylen, extlen, datatype, status, bodylen, opaque,
             cas) = struct.unpack(self.HEADER_STRUCT, header)

            assert magic == self.MAGIC['response']

            extra_content = None
            if bodylen:
                extra_content = self._read_socket(bodylen)

            return (magic, opcode, keylen, extlen, datatype, status, bodylen,
                    opaque, cas, extra_content)
        except socket.error as e:
            self._connection_error(e)

            # (magic, opcode, keylen, extlen, datatype, status, bodylen, opaque, cas, extra_content)
            message = str(e)
            return (self.MAGIC['response'], -1, 0, 0, 0, self.STATUS['server_disconnected'], 0, 0, 0, message)

    def _send(self, data):
        try:
            self._open_connection()
            if self.connection is None:
                return

            self.connection.sendall(data)
        except socket.error as e:
            self._connection_error(e)

    def authenticate(self, username, password):
        """
        Authenticate user on server.

        :param username: Username used to be authenticated.
        :type username: six.string_type
        :param password: Password used to be authenticated.
        :type password: six.string_type
        :return: True if successful.
        :raises: InvalidCredentials, AuthenticationNotSupported, MemcachedException
        :rtype: bool
        """
        self._username = username
        self._password = password

        # Reopen the connection with the new credentials.
        self.disconnect()
        self._open_connection()
        return self.authenticated

    def _send_authentication(self):
        if not self._username or not self._password:
            return False

        logger.info('Authenticating as %s' % self._username)
        self._send(struct.pack(self.HEADER_STRUCT,
                               self.MAGIC['request'],
                               self.COMMANDS['auth_negotiation']['command'],
                               0, 0, 0, 0, 0, 0, 0))

        (magic, opcode, keylen, extlen, datatype, status, bodylen, opaque,
         cas, extra_content) = self._get_response()

        if status == self.STATUS['server_disconnected']:
            return False

        if status == self.STATUS['unknown_command']:
            logger.debug('Server does not requires authentication.')
            self.authenticated = True
            return True

        methods = extra_content

        if b'PLAIN' not in methods:
            raise AuthenticationNotSupported('This module only supports '
                                             'PLAIN auth for now.')

        method = b'PLAIN'
        auth = '\x00%s\x00%s' % (self._username, self._password)
        if isinstance(auth, text_type):
            auth = auth.encode()

        self._send(struct.pack(self.HEADER_STRUCT +
                               self.COMMANDS['auth_request']['struct'] % (len(method), len(auth)),
                               self.MAGIC['request'], self.COMMANDS['auth_request']['command'],
                               len(method), 0, 0, 0, len(method) + len(auth), 0, 0, method, auth))

        (magic, opcode, keylen, extlen, datatype, status, bodylen, opaque,
         cas, extra_content) = self._get_response()

        if status == self.STATUS['server_disconnected']:
            return False

        if status == self.STATUS['auth_error']:
            raise InvalidCredentials("Incorrect username or password")

        if status != self.STATUS['success']:
            raise MemcachedException('Code: %d Message: %s' % (status, extra_content))

        logger.debug('Auth OK. Code: %d Message: %s' % (status, extra_content))

        self.authenticated = True
        return True

    def serialize(self, value, compress=True):
        """
        Serializes a value based on its type.

        :param value: Something to be serialized
        :type value: six.string_type, int, long, object
        :return: Serialized type
        :rtype: str
        """
        flags = 0
        if isinstance(value, binary_type):
            # The value is already encoded.
            pass
        elif isinstance(value, text_type):
            value = value.encode('utf8')
        elif isinstance(value, int) and isinstance(value, bool) is False:
            flags |= self.FLAGS['integer']
            value = str(value)
        elif isinstance(value, long) and isinstance(value, bool) is False:
            flags |= self.FLAGS['long']
            value = str(value)
        else:
            flags |= self.FLAGS['object']
            dumps = self.dumps
            if dumps is None:
                dumps = self.json_dumps
            value = dumps(value)

        if compress and len(value) > self.COMPRESSION_THRESHOLD:
            compressed_value = self.compression.compress(value)
            # Use the compressed value only if it is actually smaller.
            if compressed_value and len(compressed_value) < len(value):
                value = compressed_value
                flags |= self.FLAGS['compressed']

        return flags, value

    def deserialize(self, value, flags, raw=False):
        """
        Deserialized values based on flags or just return it if it is not serialized.

        :param value: Serialized or not value.
        :type value: six.string_type, int
        :param flags: Value flags
        :type flags: int
        :param raw: If true, the binary string value will be returned without
            decoding or conversion (but with decompression). Default is false.
        :type raw: bool
        :return: Deserialized value
        :rtype: six.string_type|int
        """
        FLAGS = self.FLAGS

        if flags & FLAGS['compressed']:  # pragma: no branch
            value = self.compression.decompress(value)

        if raw:
            return value

<<<<<<< HEAD
        if flags & FLAGS['integer']:
            return int(value)
        elif flags & FLAGS['long']:
            return long(value)
        elif flags & FLAGS['object']:
            loads = self.loads
            if loads is None:
                loads = self.json_loads
            return loads(value)

        if six.PY3:
            return value.decode('utf8')

        # In Python 2, mimic the behavior of the json library: return a str
        # unless the value contains unicode characters.
        try:
            value.decode('ascii')
        except UnicodeDecodeError:
            return value.decode('utf8')
        else:
            return value
=======
        if flags & self.FLAGS['integer']:
            return int(value)
        elif flags & self.FLAGS['long']:
            return long(value)
        elif flags & self.FLAGS['pickle']:
            buf = BytesIO(value)
>>>>>>> bd81799a

    def json_dumps(self, value):
        return json.dumps(value).encode('utf8')

<<<<<<< HEAD
    def json_loads(self, value):
        return json.loads(value.decode('utf8'))
=======
        if six.PY3:
            return value.decode('utf8')

        # In Python 2, mimic the behavior of the json library: return a str
        # unless the value contains unicode characters.
        try:
            value.decode('ascii')
        except UnicodeDecodeError:
            return value.decode('utf8')
        else:
            return value
>>>>>>> bd81799a

    def get(self, key, raw=False):
        """
        Get a key and its CAS value from server.  If the value isn't cached, return
        (None, None).

        :param key: Key's name
        :type key: six.string_type
        :param raw: If true, the binary string value will be returned without
            decoding or conversion (but with decompression). Default is false.
        :type raw: bool
        :return: Returns (value, cas).
        :rtype: object
        """
        logger.info('Getting key %s' % key)
        data = struct.pack(self.HEADER_STRUCT +
                           self.COMMANDS['get']['struct'] % (len(key)),
                           self.MAGIC['request'],
                           self.COMMANDS['get']['command'],
                           len(key), 0, 0, 0, len(key), 0, 0, str_to_bytes(key))
        self._send(data)

        (magic, opcode, keylen, extlen, datatype, status, bodylen, opaque,
         cas, extra_content) = self._get_response()

        logger.debug('Value Length: %d. Body length: %d. Data type: %d' % (
            extlen, bodylen, datatype))

        if status != self.STATUS['success']:
            if status == self.STATUS['key_not_found']:
                logger.debug('Key not found. Message: %s'
                             % extra_content)
                return None, None

            if status == self.STATUS['server_disconnected']:
                return None, None

            raise MemcachedException('Code: %d Message: %s' % (status, extra_content))

        flags, value = struct.unpack('!L%ds' % (bodylen - 4, ), extra_content)

        return self.deserialize(value, flags, raw=raw), cas

    def get_multi(self, keys, raw=False):
        """
        Get multiple keys from server.

        :param keys: A list of keys to from server.
        :type keys: list
        :param raw: If true, the binary string values will be returned without
            decoding or conversion (but with decompression). Default is false.
        :type raw: bool
        :return: A dict with all requested keys.
        :rtype: dict
        """
        # pipeline N-1 getkq requests, followed by a regular getk to uncork the
        # server
        keys, last = keys[:-1], keys[-1]
        if six.PY2:
            msg = ''
        else:
            msg = b''
        msg = msg.join([
            struct.pack(self.HEADER_STRUCT +
                        self.COMMANDS['getkq']['struct'] % (len(key)),
                        self.MAGIC['request'],
                        self.COMMANDS['getkq']['command'],
                        len(key), 0, 0, 0, len(key), 0, 0, str_to_bytes(key))
            for key in keys])
        msg += struct.pack(self.HEADER_STRUCT +
                           self.COMMANDS['getk']['struct'] % (len(last)),
                           self.MAGIC['request'],
                           self.COMMANDS['getk']['command'],
                           len(last), 0, 0, 0, len(last), 0, 0, last.encode())

        self._send(msg)

        d = {}
        opcode = -1
        while opcode != self.COMMANDS['getk']['command']:
            (magic, opcode, keylen, extlen, datatype, status, bodylen, opaque,
             cas, extra_content) = self._get_response()

            if status == self.STATUS['success']:
                flags, key, value = struct.unpack('!L%ds%ds' %
                                                  (keylen, bodylen - keylen - 4),
                                                  extra_content)
                d[key.decode()] = self.deserialize(value, flags, raw=raw), cas
            elif status == self.STATUS['server_disconnected']:
                break
            elif status != self.STATUS['key_not_found']:
                raise MemcachedException('Code: %d Message: %s' % (status, extra_content))

        return d

    def _set_add_replace(self, command, key, value, time, cas=0, compress=True):
        """
        Function to set/add/replace commands.

        :param key: Key's name
        :type key: six.string_type
        :param value: A value to be stored on server.
        :type value: object
        :param time: Time in seconds that your key will expire.
        :type time: int
        :param cas: The CAS value that must be matched for this operation to complete, or 0 for no CAS.
        :type cas: int
        :param compress: If true, the value will be compressed if possible.
        :type compress: bool
        :return: True in case of success and False in case of failure
        :rtype: bool
        """
        time = time if time >= 0 else self.MAXIMUM_EXPIRE_TIME
        logger.info('Setting/adding/replacing key %s.' % key)
        flags, value = self.serialize(value, compress=compress)
        logger.info('Value bytes %d.' % len(value))
        if isinstance(value, text_type):
            value = value.encode('utf8')

        self._send(struct.pack(self.HEADER_STRUCT +
                               self.COMMANDS[command]['struct'] % (len(key), len(value)),
                               self.MAGIC['request'],
                               self.COMMANDS[command]['command'],
                               len(key), 8, 0, 0, len(key) + len(value) + 8, 0, cas, flags,
                               time, str_to_bytes(key), value))

        (magic, opcode, keylen, extlen, datatype, status, bodylen, opaque,
         cas, extra_content) = self._get_response()

        if status != self.STATUS['success']:
            if status == self.STATUS['key_exists']:
                return False
            elif status == self.STATUS['key_not_found']:
                return False
            elif status == self.STATUS['server_disconnected']:
                return False
            raise MemcachedException('Code: %d Message: %s' % (status, extra_content))

        return True

    def set(self, key, value, time, compress=True):
        """
        Set a value for a key on server.

        :param key: Key's name
        :type key: six.string_type
        :param value: A value to be stored on server.
        :type value: object
        :param time: Time in seconds that your key will expire.
        :type time: int
        :param compress: If true, the value will be compressed if possible.
        :type compress: bool
        :return: True in case of success and False in case of failure
        :rtype: bool
        """
        return self._set_add_replace('set', key, value, time, compress=compress)

    def cas(self, key, value, cas, time, compress=True):
        """
        Add a key/value to server ony if it does not exist.

        :param key: Key's name
        :type key: six.string_type
        :param value: A value to be stored on server.
        :type value: object
        :param time: Time in seconds that your key will expire.
        :type time: int
        :param compress: If true, the value will be compressed if possible.
        :type compress: bool
        :return: True if key is added False if key already exists and has a different CAS
        :rtype: bool
        """
        # The protocol CAS value 0 means "no cas".  Calling cas() with that value is
        # probably unintentional.  Don't allow it, since it would overwrite the value
        # without performing CAS at all.
        assert cas != 0, '0 is an invalid CAS value'

        # If we get a cas of None, interpret that as "compare against nonexistant and set",
        # which is simply Add.
        if cas is None:
            return self._set_add_replace('add', key, value, time, compress=compress)
        else:
            return self._set_add_replace('set', key, value, time, cas=cas, compress=compress)

    def add(self, key, value, time, compress=True):
        """
        Add a key/value to server ony if it does not exist.

        :param key: Key's name
        :type key: six.string_type
        :param value: A value to be stored on server.
        :type value: object
        :param time: Time in seconds that your key will expire.
        :type time: int
        :param compress: If true, the value will be compressed if possible.
        :type compress: bool
        :return: True if key is added False if key already exists
        :rtype: bool
        """
        return self._set_add_replace('add', key, value, time, compress=compress)

    def replace(self, key, value, time, compress=True):
        """
        Replace a key/value to server ony if it does exist.

        :param key: Key's name
        :type key: six.string_type
        :param value: A value to be stored on server.
        :type value: object
        :param time: Time in seconds that your key will expire.
        :type time: int
        :param compress: If true, the value will be compressed if possible.
        :type compress: bool
        :return: True if key is replace False if key does not exists
        :rtype: bool
        """
        return self._set_add_replace('replace', key, value, time, compress=compress)

    def set_multi(self, mappings, time=100, compress=True):
        """
        Set multiple keys with its values on server.

        If a key is a (key, cas) tuple, insert as if cas(key, value, cas) had
        been called.

        :param mappings: A dict with keys/values
        :type mappings: dict
        :param time: Time in seconds that your key will expire.
        :type time: int
        :param compress: If true, the value will be compressed if possible.
        :type compress: bool
        :return: True
        :rtype: bool
        """
        mappings = mappings.items()
        msg = []

        for key, value in mappings:
            if isinstance(key, tuple):
                key, cas = key
            else:
                cas = None

            if cas == 0:
                # Like cas(), if the cas value is 0, treat it as compare-and-set against not
                # existing.
                command = 'addq'
            else:
                command = 'setq'

            flags, value = self.serialize(value, compress=compress)
            m = struct.pack(self.HEADER_STRUCT +
                            self.COMMANDS[command]['struct'] % (len(key), len(value)),
                            self.MAGIC['request'],
                            self.COMMANDS[command]['command'],
                            len(key),
                            8, 0, 0, len(key) + len(value) + 8, 0, cas or 0,
                            flags, time, str_to_bytes(key), value)
            msg.append(m)

        m = struct.pack(self.HEADER_STRUCT +
                        self.COMMANDS['noop']['struct'],
                        self.MAGIC['request'],
                        self.COMMANDS['noop']['command'],
                        0, 0, 0, 0, 0, 0, 0)
        msg.append(m)

        if six.PY2:
            msg = ''.join(msg)
        else:
            msg = b''.join(msg)

        self._send(msg)

        opcode = -1
        retval = True
        while opcode != self.COMMANDS['noop']['command']:
            (magic, opcode, keylen, extlen, datatype, status, bodylen, opaque,
             cas, extra_content) = self._get_response()
            if status != self.STATUS['success']:
                retval = False
            if status == self.STATUS['server_disconnected']:
                break

        return retval

    def _incr_decr(self, command, key, value, default, time):
        """
        Function which increments and decrements.

        :param key: Key's name
        :type key: six.string_type
        :param value: Number to be (de|in)cremented
        :type value: int
        :param default: Default value if key does not exist.
        :type default: int
        :param time: Time in seconds to expire key.
        :type time: int
        :return: Actual value of the key on server
        :rtype: int
        """
        time = time if time >= 0 else self.MAXIMUM_EXPIRE_TIME
        self._send(struct.pack(self.HEADER_STRUCT +
                               self.COMMANDS[command]['struct'] % len(key),
                               self.MAGIC['request'],
                               self.COMMANDS[command]['command'],
                               len(key),
                               20, 0, 0, len(key) + 20, 0, 0, value,
                               default, time, str_to_bytes(key)))

        (magic, opcode, keylen, extlen, datatype, status, bodylen, opaque,
         cas, extra_content) = self._get_response()

        if status not in (self.STATUS['success'], self.STATUS['server_disconnected']):
            raise MemcachedException('Code: %d Message: %s' % (status, extra_content))
        if status == self.STATUS['server_disconnected']:
            return 0

        return struct.unpack('!Q', extra_content)[0]

    def incr(self, key, value, default=0, time=1000000):
        """
        Increment a key, if it exists, returns its actual value, if it doesn't, return 0.

        :param key: Key's name
        :type key: six.string_type
        :param value: Number to be incremented
        :type value: int
        :param default: Default value if key does not exist.
        :type default: int
        :param time: Time in seconds to expire key.
        :type time: int
        :return: Actual value of the key on server
        :rtype: int
        """
        return self._incr_decr('incr', key, value, default, time)

    def decr(self, key, value, default=0, time=100):
        """
        Decrement a key, if it exists, returns its actual value, if it doesn't, return 0.
        Minimum value of decrement return is 0.

        :param key: Key's name
        :type key: six.string_type
        :param value: Number to be decremented
        :type value: int
        :param default: Default value if key does not exist.
        :type default: int
        :param time: Time in seconds to expire key.
        :type time: int
        :return: Actual value of the key on server
        :rtype: int
        """
        return self._incr_decr('decr', key, value, default, time)

    def delete(self, key, cas=0):
        """
        Delete a key/value from server. If key existed and was deleted, return True.

        :param key: Key's name to be deleted
        :type key: six.string_type
        :param cas: If set, only delete the key if its CAS value matches.
        :type cas: int
        :return: True in case o success and False in case of failure.
        :rtype: bool
        """
        logger.info('Deleting key %s' % key)
        self._send(struct.pack(self.HEADER_STRUCT +
                               self.COMMANDS['delete']['struct'] % len(key),
                               self.MAGIC['request'],
                               self.COMMANDS['delete']['command'],
                               len(key), 0, 0, 0, len(key), 0, cas, str_to_bytes(key)))

        (magic, opcode, keylen, extlen, datatype, status, bodylen, opaque,
         cas, extra_content) = self._get_response()

        if status == self.STATUS['server_disconnected']:
            return False
        if status != self.STATUS['success'] and status not in (self.STATUS['key_not_found'], self.STATUS['key_exists']):
            raise MemcachedException('Code: %d message: %s' % (status, extra_content))

        logger.debug('Key deleted %s' % key)
        return status != self.STATUS['key_exists']

    def delete_multi(self, keys):
        """
        Delete multiple keys from server in one command.

        :param keys: A list of keys to be deleted
        :type keys: list
        :return: True in case of success and False in case of failure.
        :rtype: bool
        """
        logger.info('Deleting keys %r' % keys)
        if six.PY2:
            msg = ''
        else:
            msg = b''
        for key in keys:
            msg += struct.pack(
                self.HEADER_STRUCT +
                self.COMMANDS['delete']['struct'] % len(key),
                self.MAGIC['request'],
                self.COMMANDS['delete']['command'],
                len(key), 0, 0, 0, len(key), 0, 0, str_to_bytes(key))

        msg += struct.pack(
            self.HEADER_STRUCT +
            self.COMMANDS['noop']['struct'],
            self.MAGIC['request'],
            self.COMMANDS['noop']['command'],
            0, 0, 0, 0, 0, 0, 0)

        self._send(msg)

        opcode = -1
        retval = True
        while opcode != self.COMMANDS['noop']['command']:
            (magic, opcode, keylen, extlen, datatype, status, bodylen, opaque,
             cas, extra_content) = self._get_response()
            if status != self.STATUS['success']:
                retval = False
            if status == self.STATUS['server_disconnected']:
                break

        return retval

    def flush_all(self, time):
        """
        Send a command to server flush|delete all keys.

        :param time: Time to wait until flush in seconds.
        :type time: int
        :return: True in case of success, False in case of failure
        :rtype: bool
        """
        logger.info('Flushing memcached')
        self._send(struct.pack(self.HEADER_STRUCT +
                               self.COMMANDS['flush']['struct'],
                               self.MAGIC['request'],
                               self.COMMANDS['flush']['command'],
                               0, 4, 0, 0, 4, 0, 0, time))

        (magic, opcode, keylen, extlen, datatype, status, bodylen, opaque,
         cas, extra_content) = self._get_response()

        if status not in (self.STATUS['success'], self.STATUS['server_disconnected']):
            raise MemcachedException('Code: %d message: %s' % (status, extra_content))

        logger.debug('Memcached flushed')
        return True

    def stats(self, key=None):
        """
        Return server stats.

        :param key: Optional if you want status from a key.
        :type key: six.string_type
        :return: A dict with server stats
        :rtype: dict
        """
        # TODO: Stats with key is not working.
        if key is not None:
            if isinstance(key, text_type):
                key = str_to_bytes(key)
            keylen = len(key)
            packed = struct.pack(
                self.HEADER_STRUCT + '%ds' % keylen,
                self.MAGIC['request'],
                self.COMMANDS['stat']['command'],
                keylen, 0, 0, 0, keylen, 0, 0, key)
        else:
            packed = struct.pack(
                self.HEADER_STRUCT,
                self.MAGIC['request'],
                self.COMMANDS['stat']['command'],
                0, 0, 0, 0, 0, 0, 0)

        self._send(packed)

        value = {}

        while True:
            response = self._get_response()

            status = response[5]
            if status == self.STATUS['server_disconnected']:
                break

            keylen = response[2]
            bodylen = response[6]

            if keylen == 0 and bodylen == 0:
                break

            extra_content = response[-1]
            key = extra_content[:keylen]
            body = extra_content[keylen:bodylen]
            value[key.decode() if isinstance(key, bytes) else key] = body

        return value

    def disconnect(self):
        """
        Disconnects from server.  A new connection will be established the next time a request is made.

        :return: Nothing
        :rtype: None
        """
        if self.connection:
            self.connection.close()
            self.connection = None<|MERGE_RESOLUTION|>--- conflicted
+++ resolved
@@ -355,7 +355,6 @@
         if raw:
             return value
 
-<<<<<<< HEAD
         if flags & FLAGS['integer']:
             return int(value)
         elif flags & FLAGS['long']:
@@ -377,34 +376,6 @@
             return value.decode('utf8')
         else:
             return value
-=======
-        if flags & self.FLAGS['integer']:
-            return int(value)
-        elif flags & self.FLAGS['long']:
-            return long(value)
-        elif flags & self.FLAGS['pickle']:
-            buf = BytesIO(value)
->>>>>>> bd81799a
-
-    def json_dumps(self, value):
-        return json.dumps(value).encode('utf8')
-
-<<<<<<< HEAD
-    def json_loads(self, value):
-        return json.loads(value.decode('utf8'))
-=======
-        if six.PY3:
-            return value.decode('utf8')
-
-        # In Python 2, mimic the behavior of the json library: return a str
-        # unless the value contains unicode characters.
-        try:
-            value.decode('ascii')
-        except UnicodeDecodeError:
-            return value.decode('utf8')
-        else:
-            return value
->>>>>>> bd81799a
 
     def get(self, key, raw=False):
         """
