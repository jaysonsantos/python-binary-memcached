--- conflicted
+++ resolved
@@ -60,25 +60,7 @@
 
     COMPRESSION_THRESHOLD = 128
 
-<<<<<<< HEAD
-    _thread_instances = {}
-
-    def __new__(cls, *args, **kw):
-        """
-        Server singleton
-        """
-        instance_key = '%s-%s-%s' % (thread.get_ident(), str(args), str(kw))
-        if instance_key not in cls._thread_instances:
-            cls._thread_instances[instance_key] = super(Protocol, cls).__new__(
-                cls, *args, **kw)
-
-        return cls._thread_instances[instance_key]
-
-    def __init__(self, server, username=None, password=None,
-                 compression=None):
-=======
     def __init__(self, server, username=None, password=None):
->>>>>>> 0b1b69f8
         self.server = server
         self.authenticated = False
         self.compression = zlib if compression is None else compression
